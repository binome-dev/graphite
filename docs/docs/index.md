--- conflicted
+++ resolved
@@ -1,8 +1,4 @@
-<<<<<<< HEAD
-# ![Graphite Logo](./static/graphite_logo.png)
-=======
-# ![Graphite Logo](../static/GRAPHITE_Logotype_Tagline_Binome.png)
->>>>>>> a2110d3d
+# ![Graphite Logo](./static/GRAPHITE_Logotype_Tagline_Binome.png)
 
 **Graphite** is an open-source framework for creating **domain-specific AI assistants** via composable, agentic workflows. It emphasizes loose coupling and well-defined interfaces, enabling developers to construct flexible, modular systems. Each major layer – **assistant, node, tool,** and **workflow** – has a clear role in orchestrating or executing tasks, with events serving as the single source of truth for every state change or data exchange.
 
